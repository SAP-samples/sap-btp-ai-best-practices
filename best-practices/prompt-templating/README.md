--- conflicted
+++ resolved
@@ -1,16 +1,8 @@
-<<<<<<< HEAD
-# Best Practices for Prompt Templating
-
-This section provides guidance and examples for prompt templating, a method used to create structured and reusable prompts for Large Language Models (LLMs).
-
-Article related to this topic: [Prompt Templating](https://sap.sharepoint.com/sites/210313/SitePages/GenAI%20-%20Plain%20-%20Orchestrated%20-%20Prompt%20Templating.aspx)
-=======
 # Best Practices for Prompt Tenplating
 
 This section provides guidance and examples for using the prompt templating.  Prompt templating is a method used to create structured and reusable prompts for Large Language Models (LLMs).
 
 Article related to this topic: [Prompt Registry](https://sap.sharepoint.com/sites/210313/SitePages/GenAI%20-%20Plain%20-%20Orchestrated%20-%20Prompt%20Templating.aspx)
->>>>>>> 36417a3d
 
 ## Language-Specific Examples
 
