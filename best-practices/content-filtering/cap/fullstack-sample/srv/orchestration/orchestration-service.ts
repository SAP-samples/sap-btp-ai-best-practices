--- conflicted
+++ resolved
@@ -33,11 +33,7 @@
    * A simple LLM request sending input to the LLM and returning the response.
    * @returns The orchestration service response.
    */
-<<<<<<< HEAD
-  async chatWithSupport(req: any) {
-=======
   chatWithSupportHandler = async (req: any) => {
->>>>>>> 36417a3d
     // check if input is provided
     const { input, filterInput } = req.data;
     if (!input) {
