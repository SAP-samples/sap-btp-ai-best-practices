--- conflicted
+++ resolved
@@ -1,10 +1,6 @@
 # Best Practices for Data Masking
 
-<<<<<<< HEAD
-This section provides guidance and examples for content filtering of hateful, violent, sexual and vulgar content through input and output filtering.
-=======
 This section provides guidance and examples for data masking.  Data masking is a crucial technique used to protect sensitive information when interacting with Large Language Models (LLMs). It involves replacing identifiable or confidential data within prompts with placeholder text, ensuring that such information is not exposed to third-party models. This approach is particularly important for safeguarding personally identifiable information (PII) and other sensitive details.\
->>>>>>> 36417a3d
 
 Article related to this topic: [Data Masking](https://sap.sharepoint.com/sites/210313/SitePages/GenAI%20-%20Plain%20-%20Orchestrated%20-%20Data%20Masking.aspx)
 
